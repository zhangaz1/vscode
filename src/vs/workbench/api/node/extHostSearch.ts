/*---------------------------------------------------------------------------------------------
 *  Copyright (c) Microsoft Corporation. All rights reserved.
 *  Licensed under the MIT License. See License.txt in the project root for license information.
 *--------------------------------------------------------------------------------------------*/
'use strict';

import * as pfs from 'vs/base/node/pfs';
import * as extfs from 'vs/base/node/extfs';
import * as path from 'path';
import * as arrays from 'vs/base/common/arrays';
import { toErrorMessage } from 'vs/base/common/errorMessage';
import * as glob from 'vs/base/common/glob';
import * as strings from 'vs/base/common/strings';
import URI, { UriComponents } from 'vs/base/common/uri';
import { PPromise, TPromise } from 'vs/base/common/winjs.base';
import { IItemAccessor, ScorerCache, compareItemsByScore, prepareQuery } from 'vs/base/parts/quickopen/common/quickOpenScorer';
import { ICachedSearchStats, IFileMatch, IFolderQuery, IPatternInfo, IRawSearchQuery, ISearchQuery, ISearchCompleteStats, IRawFileMatch2 } from 'vs/platform/search/common/search';
import * as vscode from 'vscode';
import { ExtHostSearchShape, IMainContext, MainContext, MainThreadSearchShape } from './extHost.protocol';
import { CancellationTokenSource } from 'vs/base/common/cancellation';
import { joinPath } from 'vs/base/common/resources';

type OneOrMore<T> = T | T[];

export interface ISchemeTransformer {
	transformOutgoing(scheme: string): string;
}

export class ExtHostSearch implements ExtHostSearchShape {

	private readonly _proxy: MainThreadSearchShape;
	private readonly _searchProvider = new Map<number, vscode.SearchProvider>();
	private _handlePool: number = 0;

	private _fileSearchManager: FileSearchManager;

	constructor(mainContext: IMainContext, private _schemeTransformer: ISchemeTransformer, private _extfs = extfs, private _pfs = pfs) {
		this._proxy = mainContext.getProxy(MainContext.MainThreadSearch);
		this._fileSearchManager = new FileSearchManager(
			(eventName: string, data: any) => this._proxy.$handleTelemetry(eventName, data),
			this._pfs);
	}

	private _transformScheme(scheme: string): string {
		if (this._schemeTransformer) {
			return this._schemeTransformer.transformOutgoing(scheme);
		}
		return scheme;
	}

	registerSearchProvider(scheme: string, provider: vscode.SearchProvider) {
		const handle = this._handlePool++;
		this._searchProvider.set(handle, provider);
		this._proxy.$registerSearchProvider(handle, this._transformScheme(scheme));
		return {
			dispose: () => {
				this._searchProvider.delete(handle);
				this._proxy.$unregisterProvider(handle);
			}
		};
	}

	$provideFileSearchResults(handle: number, session: number, rawQuery: IRawSearchQuery): TPromise<ISearchCompleteStats> {
		const provider = this._searchProvider.get(handle);
		if (!provider.provideFileSearchResults) {
			return TPromise.as(undefined);
		}

		const query = reviveQuery(rawQuery);
		return this._fileSearchManager.fileSearch(query, provider).then(
			null,
			null,
			progress => {
				if (Array.isArray(progress)) {
					progress.forEach(p => {
						this._proxy.$handleFindMatch(handle, session, p.resource);
					});
				} else {
					this._proxy.$handleFindMatch(handle, session, progress.resource);
				}
			});
	}

	$provideTextSearchResults(handle: number, session: number, pattern: IPatternInfo, rawQuery: IRawSearchQuery): TPromise<ISearchCompleteStats> {
		const provider = this._searchProvider.get(handle);
		if (!provider.provideTextSearchResults) {
			return TPromise.as(undefined);
		}

		const query = reviveQuery(rawQuery);
		const engine = new TextSearchEngine(pattern, query, provider, this._extfs);
		return engine.search().then(
			null,
			null,
			progress => {
				this._proxy.$handleFindMatch(handle, session, progress);
			});
	}
}

/**
 *  Computes the patterns that the provider handles. Discards sibling clauses and 'false' patterns
 */
function resolvePatternsForProvider(globalPattern: glob.IExpression, folderPattern: glob.IExpression): string[] {
	const merged = {
		...(globalPattern || {}),
		...(folderPattern || {})
	};

	return Object.keys(merged)
		.filter(key => {
			const value = merged[key];
			return typeof value === 'boolean' && value;
		});
}

function reviveQuery(rawQuery: IRawSearchQuery): ISearchQuery {
	return {
		...rawQuery,
		...{
			folderQueries: rawQuery.folderQueries && rawQuery.folderQueries.map(reviveFolderQuery),
			extraFileResources: rawQuery.extraFileResources && rawQuery.extraFileResources.map(components => URI.revive(components))
		}
	};
}

function reviveFolderQuery(rawFolderQuery: IFolderQuery<UriComponents>): IFolderQuery<URI> {
	return {
		...rawFolderQuery,
		folder: URI.revive(rawFolderQuery.folder)
	};
}

class TextSearchResultsCollector {
	private _batchedCollector: BatchedCollector<IRawFileMatch2>;

	private _currentFolderIdx: number;
	private _currentRelativePath: string;
	private _currentFileMatch: IRawFileMatch2;

	constructor(private folderQueries: IFolderQuery[], private _onResult: (result: IRawFileMatch2[]) => void) {
		this._batchedCollector = new BatchedCollector<IRawFileMatch2>(512, items => this.sendItems(items));
	}

	add(data: vscode.TextSearchResult, folderIdx: number): void {
		// Collects TextSearchResults into IInternalFileMatches and collates using BatchedCollector.
		// This is efficient for ripgrep which sends results back one file at a time. It wouldn't be efficient for other search
		// providers that send results in random order. We could do this step afterwards instead.
		if (this._currentFileMatch && (this._currentFolderIdx !== folderIdx || this._currentRelativePath !== data.path)) {
			this.pushToCollector();
			this._currentFileMatch = null;
		}

		if (!this._currentFileMatch) {
			const resource = joinPath(this.folderQueries[folderIdx].folder, data.path);
			this._currentFileMatch = {
				resource,
				lineMatches: []
			};
		}

		// TODO@roblou - line text is sent for every match
		const matchRange = data.preview.match;
		this._currentFileMatch.lineMatches.push({
			lineNumber: data.range.start.line,
			preview: data.preview.text,
			offsetAndLengths: [[matchRange.start.character, matchRange.end.character - matchRange.start.character]]
		});
	}

	private pushToCollector(): void {
		const size = this._currentFileMatch ?
			this._currentFileMatch.lineMatches.reduce((acc, match) => acc + match.offsetAndLengths.length, 0) :
			0;
		this._batchedCollector.addItem(this._currentFileMatch, size);
	}

	flush(): void {
		this.pushToCollector();
		this._batchedCollector.flush();
	}

	private sendItems(items: IRawFileMatch2 | IRawFileMatch2[]): void {
		this._onResult(Array.isArray(items) ? items : [items]);
	}
}

/**
 * Collects items that have a size - before the cumulative size of collected items reaches START_BATCH_AFTER_COUNT, the callback is called for every
 * set of items collected.
 * But after that point, the callback is called with batches of maxBatchSize.
 * If the batch isn't filled within some time, the callback is also called.
 */
class BatchedCollector<T> {
	private static readonly TIMEOUT = 4000;

	// After START_BATCH_AFTER_COUNT items have been collected, stop flushing on timeout
	private static readonly START_BATCH_AFTER_COUNT = 50;

	private totalNumberCompleted = 0;
	private batch: T[] = [];
	private batchSize = 0;
	private timeoutHandle: number;

	constructor(private maxBatchSize: number, private cb: (items: T | T[]) => void) {
	}

	addItem(item: T, size: number): void {
		if (!item) {
			return;
		}

		if (this.maxBatchSize > 0) {
			this.addItemToBatch(item, size);
		} else {
			this.cb(item);
		}
	}

	addItems(items: T[], size: number): void {
		if (!items) {
			return;
		}

		if (this.maxBatchSize > 0) {
			this.addItemsToBatch(items, size);
		} else {
			this.cb(items);
		}
	}

	private addItemToBatch(item: T, size: number): void {
		this.batch.push(item);
		this.batchSize += size;
		this.onUpdate();
	}

	private addItemsToBatch(item: T[], size: number): void {
		this.batch = this.batch.concat(item);
		this.batchSize += size;
		this.onUpdate();
	}

	private onUpdate(): void {
		if (this.totalNumberCompleted < BatchedCollector.START_BATCH_AFTER_COUNT) {
			// Flush because we aren't batching yet
			this.flush();
		} else if (this.batchSize >= this.maxBatchSize) {
			// Flush because the batch is full
			this.flush();
		} else if (!this.timeoutHandle) {
			// No timeout running, start a timeout to flush
			this.timeoutHandle = setTimeout(() => {
				this.flush();
			}, BatchedCollector.TIMEOUT);
		}
	}

	flush(): void {
		if (this.batchSize) {
			this.totalNumberCompleted += this.batchSize;
			this.cb(this.batch);
			this.batch = [];
			this.batchSize = 0;

			if (this.timeoutHandle) {
				clearTimeout(this.timeoutHandle);
				this.timeoutHandle = 0;
			}
		}
	}
}

interface IDirectoryEntry {
	base: URI;
	relativePath: string;
	basename: string;
}

interface IDirectoryTree {
	rootEntries: IDirectoryEntry[];
	pathToEntries: { [relativePath: string]: IDirectoryEntry[] };
}

interface IInternalFileMatch {
	base: URI;
	relativePath?: string; // Not present for extraFiles or absolute path matches
	basename: string;
	size?: number;
}

class QueryGlobTester {

	private _excludeExpression: glob.IExpression;
	private _parsedExcludeExpression: glob.ParsedExpression;

	private _parsedIncludeExpression: glob.ParsedExpression;

	constructor(config: ISearchQuery, folderQuery: IFolderQuery) {
		this._excludeExpression = {
			...(config.excludePattern || {}),
			...(folderQuery.excludePattern || {})
		};
		this._parsedExcludeExpression = glob.parse(this._excludeExpression);

		// Empty includeExpression means include nothing, so no {} shortcuts
		let includeExpression: glob.IExpression = config.includePattern;
		if (folderQuery.includePattern) {
			if (includeExpression) {
				includeExpression = {
					...includeExpression,
					...folderQuery.includePattern
				};
			} else {
				includeExpression = folderQuery.includePattern;
			}
		}

		if (includeExpression) {
			this._parsedIncludeExpression = glob.parse(includeExpression);
		}
	}

	/**
	 * Guaranteed sync - siblingsFn should not return a promise.
	 */
	public includedInQuerySync(testPath: string, basename?: string, siblingsFn?: () => string[]): boolean {
		if (this._parsedExcludeExpression && this._parsedExcludeExpression(testPath, basename, siblingsFn)) {
			return false;
		}

		if (this._parsedIncludeExpression && !this._parsedIncludeExpression(testPath, basename, siblingsFn)) {
			return false;
		}

		return true;
	}

	/**
	 * Guaranteed async.
	 */
	public includedInQuery(testPath: string, basename?: string, siblingsFn?: () => string[] | TPromise<string[]>): TPromise<boolean> {
		const excludeP = this._parsedExcludeExpression ?
			TPromise.as(this._parsedExcludeExpression(testPath, basename, siblingsFn)).then(result => !!result) :
			TPromise.wrap(false);

		return excludeP.then(excluded => {
			if (excluded) {
				return false;
			}

			return this._parsedIncludeExpression ?
				TPromise.as(this._parsedIncludeExpression(testPath, basename, siblingsFn)).then(result => !!result) :
				TPromise.wrap(true);
		}).then(included => {
			return included;
		});
	}

	public hasSiblingExcludeClauses(): boolean {
		return hasSiblingClauses(this._excludeExpression);
	}
}

function hasSiblingClauses(pattern: glob.IExpression): boolean {
	for (let key in pattern) {
		if (typeof pattern[key] !== 'boolean') {
			return true;
		}
	}

	return false;
}

class TextSearchEngine {

	private activeCancellationTokens = new Set<CancellationTokenSource>();
	private collector: TextSearchResultsCollector;

	private isLimitHit: boolean;
	private resultCount = 0;
	private isCanceled: boolean;

	constructor(private pattern: IPatternInfo, private config: ISearchQuery, private provider: vscode.SearchProvider, private _extfs: typeof extfs) {
	}

	public cancel(): void {
		this.isCanceled = true;
		this.activeCancellationTokens.forEach(t => t.cancel());
		this.activeCancellationTokens = new Set();
	}

	public search(): PPromise<{ limitHit: boolean }, IRawFileMatch2[]> {
		const folderQueries = this.config.folderQueries;

		return new PPromise<{ limitHit: boolean }, IRawFileMatch2[]>((resolve, reject, _onResult) => {
			this.collector = new TextSearchResultsCollector(this.config.folderQueries, _onResult);

			const onResult = (match: vscode.TextSearchResult, folderIdx: number) => {
				if (this.isCanceled) {
					return;
				}

				if (this.resultCount >= this.config.maxResults) {
					this.isLimitHit = true;
					this.cancel();
				}

				if (!this.isLimitHit) {
					this.resultCount++;
					this.collector.add(match, folderIdx);
				}
			};

			// For each root folder
			PPromise.join(folderQueries.map((fq, i) => {
				return this.searchInFolder(fq).then(null, null, r => onResult(r, i));
			})).then(() => {
				this.collector.flush();
				resolve({ limitHit: this.isLimitHit });
			}, (errs: Error[]) => {
				const errMsg = errs
					.map(err => toErrorMessage(err))
					.filter(msg => !!msg)[0];

				reject(new Error(errMsg));
			});
		});
	}

	private searchInFolder(folderQuery: IFolderQuery<URI>): PPromise<void, vscode.TextSearchResult> {
		let cancellation = new CancellationTokenSource();
		return new PPromise((resolve, reject, onResult) => {

			const queryTester = new QueryGlobTester(this.config, folderQuery);
			const testingPs = [];
			const progress = {
				report: (result: vscode.TextSearchResult) => {
					const siblingFn = folderQuery.folder.scheme === 'file' && (() => {
						return this.readdir(path.dirname(path.join(folderQuery.folder.fsPath, result.path)));
					});

					testingPs.push(
						queryTester.includedInQuery(result.path, path.basename(result.path), siblingFn)
							.then(included => {
								if (included) {
									onResult(result);
								}
							}));
				}
			};

			const searchOptions = this.getSearchOptionsForFolder(folderQuery);
			new TPromise(resolve => process.nextTick(resolve))
				.then(() => {
					this.activeCancellationTokens.add(cancellation);
<<<<<<< HEAD
					return this.provider.provideTextSearchResults(this.pattern, searchOptions, progress, cancellation.token);
=======
					return this.provider.provideTextSearchResults(patternInfoToQuery(this.pattern), searchOptions, progress, cancellation.token);
>>>>>>> 8647b7c1
				})
				.then(() => {
					this.activeCancellationTokens.delete(cancellation);
					return TPromise.join(testingPs);
				})
				.then(
					() => {
						cancellation.dispose();
						resolve(null);
					},
					err => {
						cancellation.dispose();
						reject(err);
					});
		});
	}

	private readdir(dirname: string): TPromise<string[]> {
		return new TPromise((resolve, reject) => {
			this._extfs.readdir(dirname, (err, files) => {
				if (err) {
					return reject(err);
				}

				resolve(files);
			});
		});
	}

	private getSearchOptionsForFolder(fq: IFolderQuery<URI>): vscode.TextSearchOptions {
		const includes = resolvePatternsForProvider(this.config.includePattern, fq.includePattern);
		const excludes = resolvePatternsForProvider(this.config.excludePattern, fq.excludePattern);

		return {
			folder: URI.from(fq.folder),
			excludes,
			includes,
			useIgnoreFiles: !this.config.disregardIgnoreFiles,
			followSymlinks: !this.config.ignoreSymlinks,
			encoding: this.config.fileEncoding,
			maxFileSize: this.config.maxFileSize
		};
	}
}

<<<<<<< HEAD
=======
function patternInfoToQuery(patternInfo: IPatternInfo): vscode.TextSearchQuery {
	return <vscode.TextSearchQuery>{
		isCaseSensitive: patternInfo.isCaseSensitive || false,
		isRegExp: patternInfo.isRegExp || false,
		isWordMatch: patternInfo.isWordMatch || false,
		pattern: patternInfo.pattern
	};
}

>>>>>>> 8647b7c1
class FileSearchEngine {
	private filePattern: string;
	private normalizedFilePatternLowercase: string;
	private includePattern: glob.ParsedExpression;
	private maxResults: number;
	private exists: boolean;
	// private maxFilesize: number;
	private isLimitHit: boolean;
	private resultCount: number;
	private isCanceled: boolean;

	private activeCancellationTokens: Set<CancellationTokenSource>;

	// private filesWalked: number;
	// private directoriesWalked: number;

	private globalExcludePattern: glob.ParsedExpression;

	constructor(private config: ISearchQuery, private provider: vscode.SearchProvider, private _pfs: typeof pfs) {
		this.filePattern = config.filePattern;
		this.includePattern = config.includePattern && glob.parse(config.includePattern);
		this.maxResults = config.maxResults || null;
		this.exists = config.exists;
		// this.maxFilesize = config.maxFileSize || null;
		this.resultCount = 0;
		this.isLimitHit = false;
		this.activeCancellationTokens = new Set<CancellationTokenSource>();

		// this.filesWalked = 0;
		// this.directoriesWalked = 0;

		if (this.filePattern) {
			this.normalizedFilePatternLowercase = strings.stripWildcards(this.filePattern).toLowerCase();
		}

		this.globalExcludePattern = config.excludePattern && glob.parse(config.excludePattern);
	}

	public cancel(): void {
		this.isCanceled = true;
		this.activeCancellationTokens.forEach(t => t.cancel());
		this.activeCancellationTokens = new Set();
	}

	public search(): PPromise<{ isLimitHit: boolean }, IInternalFileMatch> {
		const folderQueries = this.config.folderQueries;

		return new PPromise<{ isLimitHit: boolean }, IInternalFileMatch>((resolve, reject, _onResult) => {
			const onResult = (match: IInternalFileMatch) => {
				this.resultCount++;
				_onResult(match);
			};

			// Support that the file pattern is a full path to a file that exists
			this.checkFilePatternAbsoluteMatch().then(({ exists, size }) => {
				if (this.isCanceled) {
					return resolve({ isLimitHit: this.isLimitHit });
				}

				// Report result from file pattern if matching
				if (exists) {
					onResult({
						base: URI.file(this.filePattern),
						basename: path.basename(this.filePattern),
						size
					});

					// Optimization: a match on an absolute path is a good result and we do not
					// continue walking the entire root paths array for other matches because
					// it is very unlikely that another file would match on the full absolute path
					return resolve({ isLimitHit: this.isLimitHit });
				}

				// For each extra file
				if (this.config.extraFileResources) {
					this.config.extraFileResources
						.forEach(extraFile => {
							const extraFileStr = extraFile.toString(); // ?
							const basename = path.basename(extraFileStr);
							if (this.globalExcludePattern && this.globalExcludePattern(extraFileStr, basename)) {
								return; // excluded
							}

							// File: Check for match on file pattern and include pattern
							this.matchFile(onResult, { base: extraFile, basename });
						});
				}

				// For each root folder
				PPromise.join(folderQueries.map(fq => {
					return this.searchInFolder(fq).then(null, null, onResult);
				})).then(() => {
					resolve({ isLimitHit: this.isLimitHit });
				}, (errs: Error[]) => {
					const errMsg = errs
						.map(err => toErrorMessage(err))
						.filter(msg => !!msg)[0];

					reject(new Error(errMsg));
				});
			});
		});
	}

	private searchInFolder(fq: IFolderQuery<URI>): PPromise<void, IInternalFileMatch> {
		let cancellation = new CancellationTokenSource();
		return new PPromise((resolve, reject, onResult) => {
			const options = this.getSearchOptionsForFolder(fq);
			let filePatternSeen = false;
			const tree = this.initDirectoryTree();

			const queryTester = new QueryGlobTester(this.config, fq);
			const noSiblingsClauses = !queryTester.hasSiblingExcludeClauses();

			const onProviderResult = (relativePath: string) => {
				if (this.isCanceled) {
					return;
				}

				if (noSiblingsClauses) {
					if (relativePath === this.filePattern) {
						filePatternSeen = true;
					}

					const basename = path.basename(relativePath);
					this.matchFile(onResult, { base: fq.folder, relativePath, basename });

					return;
				}

				// TODO: Optimize siblings clauses with ripgrep here.
				this.addDirectoryEntries(tree, fq.folder, relativePath, onResult);
			};

			new TPromise(resolve => process.nextTick(resolve))
				.then(() => {
					this.activeCancellationTokens.add(cancellation);
					return this.provider.provideFileSearchResults(options, { report: onProviderResult }, cancellation.token);
				})
				.then(() => {
					this.activeCancellationTokens.delete(cancellation);
					if (this.isCanceled) {
						return null;
					}

					if (noSiblingsClauses && this.isLimitHit) {
						if (!filePatternSeen) {
							// If the limit was hit, check whether filePattern is an exact relative match because it must be included
							return this.checkFilePatternRelativeMatch(fq.folder).then(({ exists, size }) => {
								if (exists) {
									onResult({
										base: fq.folder,
										relativePath: this.filePattern,
										basename: path.basename(this.filePattern),
									});
								}
							});
						}
					}

					this.matchDirectoryTree(tree, queryTester, onResult);
					return null;
				}).then(
					() => {
						cancellation.dispose();
						resolve(undefined);
					},
					err => {
						cancellation.dispose();
						reject(err);
					});
		});
	}

	private getSearchOptionsForFolder(fq: IFolderQuery<URI>): vscode.FileSearchOptions {
		const includes = resolvePatternsForProvider(this.config.includePattern, fq.includePattern);
		const excludes = resolvePatternsForProvider(this.config.excludePattern, fq.excludePattern);

		return {
			folder: fq.folder,
			excludes,
			includes,
			useIgnoreFiles: !this.config.disregardIgnoreFiles,
			followSymlinks: !this.config.ignoreSymlinks
		};
	}

	private initDirectoryTree(): IDirectoryTree {
		const tree: IDirectoryTree = {
			rootEntries: [],
			pathToEntries: Object.create(null)
		};
		tree.pathToEntries['.'] = tree.rootEntries;
		return tree;
	}

	private addDirectoryEntries({ pathToEntries }: IDirectoryTree, base: URI, relativeFile: string, onResult: (result: IInternalFileMatch) => void) {
		// Support relative paths to files from a root resource (ignores excludes)
		if (relativeFile === this.filePattern) {
			const basename = path.basename(this.filePattern);
			this.matchFile(onResult, { base: base, relativePath: this.filePattern, basename });
		}

		function add(relativePath: string) {
			const basename = path.basename(relativePath);
			const dirname = path.dirname(relativePath);
			let entries = pathToEntries[dirname];
			if (!entries) {
				entries = pathToEntries[dirname] = [];
				add(dirname);
			}
			entries.push({
				base,
				relativePath,
				basename
			});
		}

		add(relativeFile);
	}

	private matchDirectoryTree({ rootEntries, pathToEntries }: IDirectoryTree, queryTester: QueryGlobTester, onResult: (result: IInternalFileMatch) => void) {
		const self = this;
		const filePattern = this.filePattern;
		function matchDirectory(entries: IDirectoryEntry[]) {
			// self.directoriesWalked++;
			for (let i = 0, n = entries.length; i < n; i++) {
				const entry = entries[i];
				const { relativePath, basename } = entry;

				// Check exclude pattern
				// If the user searches for the exact file name, we adjust the glob matching
				// to ignore filtering by siblings because the user seems to know what she
				// is searching for and we want to include the result in that case anyway
				if (!queryTester.includedInQuerySync(relativePath, basename, () => filePattern !== basename ? entries.map(entry => entry.basename) : [])) {
					continue;
				}

				const sub = pathToEntries[relativePath];
				if (sub) {
					matchDirectory(sub);
				} else {
					// self.filesWalked++;
					if (relativePath === filePattern) {
						continue; // ignore file if its path matches with the file pattern because that is already matched above
					}

					self.matchFile(onResult, entry);
				}

				if (self.isLimitHit) {
					break;
				}
			}
		}
		matchDirectory(rootEntries);
	}

	public getStats(): any {
		return null;
		// return {
		// 	fromCache: false,
		// 	traversal: Traversal[this.traversal],
		// 	errors: this.errors,
		// 	fileWalkStartTime: this.fileWalkStartTime,
		// 	fileWalkResultTime: Date.now(),
		// 	directoriesWalked: this.directoriesWalked,
		// 	filesWalked: this.filesWalked,
		// 	resultCount: this.resultCount,
		// 	cmdForkResultTime: this.cmdForkResultTime,
		// 	cmdResultCount: this.cmdResultCount
		// };
	}

	/**
	 * Return whether the file pattern is an absolute path to a file that exists.
	 * TODO@roblou should use FS provider?
	 */
	private checkFilePatternAbsoluteMatch(): TPromise<{ exists: boolean, size?: number }> {
		if (!this.filePattern || !path.isAbsolute(this.filePattern)) {
			return TPromise.wrap({ exists: false });
		}

		return this._pfs.stat(this.filePattern)
			.then(stat => {
				return {
					exists: !stat.isDirectory(),
					size: stat.size
				};
			}, err => {
				return {
					exists: false
				};
			});
	}

	private checkFilePatternRelativeMatch(base: URI): TPromise<{ exists: boolean, size?: number }> {
		if (!this.filePattern || path.isAbsolute(this.filePattern) || base.scheme !== 'file') {
			return TPromise.wrap({ exists: false });
		}

		const absolutePath = path.join(base.fsPath, this.filePattern);
		return this._pfs.stat(absolutePath).then(stat => {
			return {
				exists: !stat.isDirectory(),
				size: stat.size
			};
		}, err => {
			return {
				exists: false
			};
		});
	}

	private matchFile(onResult: (result: IInternalFileMatch) => void, candidate: IInternalFileMatch): void {
		if (this.isFilePatternMatch(candidate.relativePath) && (!this.includePattern || this.includePattern(candidate.relativePath, candidate.basename))) {
			if (this.exists || (this.maxResults && this.resultCount >= this.maxResults)) {
				this.isLimitHit = true;
				this.cancel();
			}

			if (!this.isLimitHit) {
				onResult(candidate);
			}
		}
	}

	private isFilePatternMatch(path: string): boolean {
		// Check for search pattern
		if (this.filePattern) {
			if (this.filePattern === '*') {
				return true; // support the all-matching wildcard
			}

			return strings.fuzzyContains(path, this.normalizedFilePatternLowercase);
		}

		// No patterns means we match all
		return true;
	}
}

class FileSearchManager {

	private static readonly BATCH_SIZE = 512;

	private caches: { [cacheKey: string]: Cache; } = Object.create(null);

	constructor(private telemetryCallback: (eventName: string, data: any) => void, private _pfs: typeof pfs) { }

	public fileSearch(config: ISearchQuery, provider: vscode.SearchProvider): PPromise<ISearchCompleteStats, OneOrMore<IFileMatch>> {
		if (config.sortByScore) {
			let sortedSearch = this.trySortedSearchFromCache(config);
			if (!sortedSearch) {
				const engineConfig = config.maxResults ?
					{
						...config,
						...{ maxResults: null }
					} :
					config;

				const engine = new FileSearchEngine(engineConfig, provider, this._pfs);
				sortedSearch = this.doSortedSearch(engine, provider, config);
			}

			return new PPromise<ISearchCompleteStats, OneOrMore<IFileMatch>>((c, e, p) => {
				process.nextTick(() => { // allow caller to register progress callback first
					sortedSearch.then(([result, rawMatches]) => {
						const serializedMatches = rawMatches.map(rawMatch => this.rawMatchToSearchItem(rawMatch));
						this.sendProgress(serializedMatches, p, FileSearchManager.BATCH_SIZE);
						c(result);
					}, e, p);
				});
			}, () => {
				sortedSearch.cancel();
			});
		}

		let searchPromise: PPromise<void, OneOrMore<IInternalFileMatch>>;
		return new PPromise<ISearchCompleteStats, OneOrMore<IFileMatch>>((c, e, p) => {
			const engine = new FileSearchEngine(config, provider, this._pfs);
			searchPromise = this.doSearch(engine, provider, FileSearchManager.BATCH_SIZE)
				.then(c, e, progress => {
					if (Array.isArray(progress)) {
						p(progress.map(m => this.rawMatchToSearchItem(m)));
					} else if ((<IInternalFileMatch>progress).relativePath) {
						p(this.rawMatchToSearchItem(<IInternalFileMatch>progress));
					}
				});
		}, () => {
			searchPromise.cancel();
		});
	}

	private rawMatchToSearchItem(match: IInternalFileMatch): IFileMatch {
		return {
			resource: joinPath(match.base, match.relativePath)
		};
	}

	private doSortedSearch(engine: FileSearchEngine, provider: vscode.SearchProvider, config: IRawSearchQuery): PPromise<[ISearchCompleteStats, IInternalFileMatch[]]> {
		let searchPromise: PPromise<void, OneOrMore<IInternalFileMatch>>;
		let allResultsPromise = new PPromise<[ISearchCompleteStats, IInternalFileMatch[]], OneOrMore<IInternalFileMatch>>((c, e, p) => {
			let results: IInternalFileMatch[] = [];
			searchPromise = this.doSearch(engine, provider, -1)
				.then(result => {
					c([result, results]);
					this.telemetryCallback('fileSearch', null);
				}, e, progress => {
					if (Array.isArray(progress)) {
						results = progress;
					} else {
						p(progress);
					}
				});
		}, () => {
			searchPromise.cancel();
		});

		let cache: Cache;
		if (config.cacheKey) {
			cache = this.getOrCreateCache(config.cacheKey);
			cache.resultsToSearchCache[config.filePattern] = allResultsPromise;
			allResultsPromise.then(null, err => {
				delete cache.resultsToSearchCache[config.filePattern];
			});
			allResultsPromise = this.preventCancellation(allResultsPromise);
		}

		let chained: TPromise<void>;
		return new PPromise<[ISearchCompleteStats, IInternalFileMatch[]]>((c, e, p) => {
			chained = allResultsPromise.then(([result, results]) => {
				const scorerCache: ScorerCache = cache ? cache.scorerCache : Object.create(null);
				const unsortedResultTime = Date.now();
				return this.sortResults(config, results, scorerCache)
					.then(sortedResults => {
						const sortedResultTime = Date.now();

						c([{
							stats: {
								...result.stats,
								...{ unsortedResultTime, sortedResultTime }
							},
							limitHit: result.limitHit || typeof config.maxResults === 'number' && results.length > config.maxResults
						}, sortedResults]);
					});
			}, e, p);
		}, () => {
			chained.cancel();
		});
	}

	private getOrCreateCache(cacheKey: string): Cache {
		const existing = this.caches[cacheKey];
		if (existing) {
			return existing;
		}
		return this.caches[cacheKey] = new Cache();
	}

	private trySortedSearchFromCache(config: IRawSearchQuery): TPromise<[ISearchCompleteStats, IInternalFileMatch[]]> {
		const cache = config.cacheKey && this.caches[config.cacheKey];
		if (!cache) {
			return undefined;
		}

		const cacheLookupStartTime = Date.now();
		const cached = this.getResultsFromCache(cache, config.filePattern);
		if (cached) {
			let chained: TPromise<void>;
			return new TPromise<[ISearchCompleteStats, IInternalFileMatch[]]>((c, e) => {
				chained = cached.then(([result, results, cacheStats]) => {
					const cacheLookupResultTime = Date.now();
					return this.sortResults(config, results, cache.scorerCache)
						.then(sortedResults => {
							const sortedResultTime = Date.now();

							const stats: ICachedSearchStats = {
								fromCache: true,
								cacheLookupStartTime: cacheLookupStartTime,
								cacheFilterStartTime: cacheStats.cacheFilterStartTime,
								cacheLookupResultTime: cacheLookupResultTime,
								cacheEntryCount: cacheStats.cacheFilterResultCount,
								resultCount: results.length
							};
							if (config.sortByScore) {
								stats.unsortedResultTime = cacheLookupResultTime;
								stats.sortedResultTime = sortedResultTime;
							}
							if (!cacheStats.cacheWasResolved) {
								stats.joined = result.stats;
							}
							c([
								{
									limitHit: result.limitHit || typeof config.maxResults === 'number' && results.length > config.maxResults,
									stats: stats
								},
								sortedResults
							]);
						});
				}, e);
			}, () => {
				chained.cancel();
			});
		}
		return undefined;
	}

	private sortResults(config: IRawSearchQuery, results: IInternalFileMatch[], scorerCache: ScorerCache): TPromise<IInternalFileMatch[]> {
		// we use the same compare function that is used later when showing the results using fuzzy scoring
		// this is very important because we are also limiting the number of results by config.maxResults
		// and as such we want the top items to be included in this result set if the number of items
		// exceeds config.maxResults.
		const query = prepareQuery(config.filePattern);
		const compare = (matchA: IInternalFileMatch, matchB: IInternalFileMatch) => compareItemsByScore(matchA, matchB, query, true, FileMatchItemAccessor, scorerCache);

		return arrays.topAsync(results, compare, config.maxResults, 10000);
	}

	private sendProgress(results: IFileMatch[], progressCb: (batch: IFileMatch[]) => void, batchSize: number) {
		if (batchSize && batchSize > 0) {
			for (let i = 0; i < results.length; i += batchSize) {
				progressCb(results.slice(i, i + batchSize));
			}
		} else {
			progressCb(results);
		}
	}

	private getResultsFromCache(cache: Cache, searchValue: string): PPromise<[ISearchCompleteStats, IInternalFileMatch[], CacheStats]> {
		if (path.isAbsolute(searchValue)) {
			return null; // bypass cache if user looks up an absolute path where matching goes directly on disk
		}

		// Find cache entries by prefix of search value
		const hasPathSep = searchValue.indexOf(path.sep) >= 0;
		let cached: PPromise<[ISearchCompleteStats, IInternalFileMatch[]], OneOrMore<IInternalFileMatch>>;
		let wasResolved: boolean;
		for (let previousSearch in cache.resultsToSearchCache) {

			// If we narrow down, we might be able to reuse the cached results
			if (strings.startsWith(searchValue, previousSearch)) {
				if (hasPathSep && previousSearch.indexOf(path.sep) < 0) {
					continue; // since a path character widens the search for potential more matches, require it in previous search too
				}

				const c = cache.resultsToSearchCache[previousSearch];
				c.then(() => { wasResolved = false; });
				wasResolved = true;
				cached = this.preventCancellation(c);
				break;
			}
		}

		if (!cached) {
			return null;
		}

		return new PPromise<[ISearchCompleteStats, IInternalFileMatch[], CacheStats]>((c, e, p) => {
			cached.then(([complete, cachedEntries]) => {
				const cacheFilterStartTime = Date.now();

				// Pattern match on results
				let results: IInternalFileMatch[] = [];
				const normalizedSearchValueLowercase = strings.stripWildcards(searchValue).toLowerCase();
				for (let i = 0; i < cachedEntries.length; i++) {
					let entry = cachedEntries[i];

					// Check if this entry is a match for the search value
					if (!strings.fuzzyContains(entry.relativePath, normalizedSearchValueLowercase)) {
						continue;
					}

					results.push(entry);
				}

				c([complete, results, {
					cacheWasResolved: wasResolved,
					cacheFilterStartTime: cacheFilterStartTime,
					cacheFilterResultCount: cachedEntries.length
				}]);
			}, e, p);
		}, () => {
			cached.cancel();
		});
	}

	private doSearch(engine: FileSearchEngine, provider: vscode.SearchProvider, batchSize?: number): PPromise<ISearchCompleteStats, OneOrMore<IInternalFileMatch>> {
		return new PPromise<ISearchCompleteStats, OneOrMore<IInternalFileMatch>>((c, e, p) => {
			let batch: IInternalFileMatch[] = [];
			engine.search().then(result => {
				if (batch.length) {
					p(batch);
				}

				c({
					limitHit: result.isLimitHit,
					stats: engine.getStats() // TODO@roblou
				});
			}, error => {
				if (batch.length) {
					p(batch);
				}

				e(error);
			}, match => {
				if (match) {
					if (batchSize) {
						batch.push(match);
						if (batchSize > 0 && batch.length >= batchSize) {
							p(batch);
							batch = [];
						}
					} else {
						p(match);
					}
				}
			});
		}, () => {
			engine.cancel();
		});
	}

	public clearCache(cacheKey: string): TPromise<void> {
		delete this.caches[cacheKey];
		return TPromise.as(undefined);
	}

	private preventCancellation<C, P>(promise: PPromise<C, P>): PPromise<C, P> {
		return new PPromise<C, P>((c, e, p) => {
			// Allow for piled up cancellations to come through first.
			process.nextTick(() => {
				promise.then(c, e, p);
			});
		}, () => {
			// Do not propagate.
		});
	}
}

class Cache {

	public resultsToSearchCache: { [searchValue: string]: PPromise<[ISearchCompleteStats, IInternalFileMatch[]], OneOrMore<IInternalFileMatch>>; } = Object.create(null);

	public scorerCache: ScorerCache = Object.create(null);
}

const FileMatchItemAccessor = new class implements IItemAccessor<IInternalFileMatch> {

	public getItemLabel(match: IInternalFileMatch): string {
		return match.basename; // e.g. myFile.txt
	}

	public getItemDescription(match: IInternalFileMatch): string {
		return match.relativePath.substr(0, match.relativePath.length - match.basename.length - 1); // e.g. some/path/to/file
	}

	public getItemPath(match: IInternalFileMatch): string {
		return match.relativePath; // e.g. some/path/to/file/myFile.txt
	}
};

interface CacheStats {
	cacheWasResolved: boolean;
	cacheFilterStartTime: number;
	cacheFilterResultCount: number;
}<|MERGE_RESOLUTION|>--- conflicted
+++ resolved
@@ -454,11 +454,7 @@
 			new TPromise(resolve => process.nextTick(resolve))
 				.then(() => {
 					this.activeCancellationTokens.add(cancellation);
-<<<<<<< HEAD
-					return this.provider.provideTextSearchResults(this.pattern, searchOptions, progress, cancellation.token);
-=======
 					return this.provider.provideTextSearchResults(patternInfoToQuery(this.pattern), searchOptions, progress, cancellation.token);
->>>>>>> 8647b7c1
 				})
 				.then(() => {
 					this.activeCancellationTokens.delete(cancellation);
@@ -504,8 +500,6 @@
 	}
 }
 
-<<<<<<< HEAD
-=======
 function patternInfoToQuery(patternInfo: IPatternInfo): vscode.TextSearchQuery {
 	return <vscode.TextSearchQuery>{
 		isCaseSensitive: patternInfo.isCaseSensitive || false,
@@ -515,7 +509,6 @@
 	};
 }
 
->>>>>>> 8647b7c1
 class FileSearchEngine {
 	private filePattern: string;
 	private normalizedFilePatternLowercase: string;
