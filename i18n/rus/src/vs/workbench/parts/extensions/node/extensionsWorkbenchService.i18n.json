--- conflicted
+++ resolved
@@ -10,15 +10,10 @@
 	"malicious": "Это расширение помечено как проблемное.",
 	"installingMarketPlaceExtension": "Установка расширения из Marketplace...",
 	"uninstallingExtension": "Удаление расширения...",
-<<<<<<< HEAD
-	"enable": "Да",
-	"doNotEnable": "Нет",
-=======
 	"enableDependeciesConfirmation": "При включении расширения также будут включены его зависимости. Вы действительно хотите продолжить?",
 	"enable": "Да",
 	"doNotEnable": "Нет",
 	"disableDependeciesConfirmation": "Вы хотели бы также отключить зависимости расширения?",
->>>>>>> 8647b7c1
 	"yes": "Да",
 	"no": "Нет",
 	"cancel": "Отмена",
